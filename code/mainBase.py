# Check that the script is called correctly
import sys
possible_argument = [
    'same_transport_network_new_agents',
    'same_agents_new_sc_network',
    'same_sc_network_new_logistic_routes',
    'same_logistic_routes',
]
if (len(sys.argv) > 2):
    raise ValueError('The script does not take more than 1 arguments')
if len(sys.argv) > 1:
    if sys.argv[1] not in possible_argument:
        raise ValueError("First argument "+sys.argv[1]+" is not valid.\
            Possible values are: "+','.join(possible_argument))

# Import modules
import os
import networkx as nx
import pandas as pd
import time
import random
import logging
import json
import yaml
from datetime import datetime
import importlib
import geopandas as gpd
import pickle

# Import functions and classes
from builder import *
from functions import *
from simulations import *
from export_functions import *
from class_firm import Firm
from class_observer import Observer
from class_transport_network import TransportNetwork

# Import parameters. It should be in this specific order.
project_path = os.path.dirname(os.path.dirname(os.path.abspath(__file__)))
sys.path.insert(1, project_path)
from parameter.parameters_default import *
from parameter.parameters import *
from parameter.filepaths import *

# Start run
t0 = time.time()
timestamp = datetime.now().strftime('%Y%m%d_%H%M%S')

# If there is sth to export, then we create the output folder
if any(list(export.values())):
    exp_folder = os.path.join('output', input_folder, timestamp)
    if not os.path.isdir(os.path.join('output', input_folder)):
        os.mkdir(os.path.join('output', input_folder))
    os.mkdir(exp_folder)
    exportParameters(exp_folder)
else:
    exp_folder = None

# Set logging parameters
if export['log']:
    log_filename = os.path.join(exp_folder, 'exp.log')
    importlib.reload(logging)
    logging.basicConfig(
            filename=log_filename,
            level=logging_level,
            format='%(asctime)s - %(name)s - %(levelname)s - %(message)s'
        )
    logging.getLogger().addHandler(logging.StreamHandler())
else:
    importlib.reload(logging)
    logging.basicConfig(
        level=logging_level, 
        format='%(asctime)s - %(name)s - %(levelname)s - %(message)s'
    )

logging.info('Simulation '+timestamp+' starting using '+input_folder+' input data.')


# Create transport network
with open(filepaths['transport_parameters'], "r") as yamlfile:
    transport_params = yaml.load(yamlfile, Loader=yaml.FullLoader)

## Creating the transport network consumes time
## To accelerate, we enable storing the transport network as pickle for later reuse
## With new input data, run the model with arg = "new_transport_network", or no arg, it generates the pickle
## Then use first arg = "reuse_transport_network, to skip network building and use directly the pickle
pickle_suffix = '_'.join([mode[:3] for mode in transport_modes])+'_pickle'
extra_road_log = ""
if extra_roads:
    pickle_suffix = '_'.join([mode[:3] for mode in transport_modes])+'ext_pickle'
    extra_road_log = " with extra roads"
pickle_transNet_filename = "transNet_"+pickle_suffix
pickle_transEdg_filename = "transEdg_"+pickle_suffix
pickle_transNod_filename = "transNod_"+pickle_suffix
if (len(sys.argv) < 2):
    logging.info('Creating transport network'+extra_road_log)
    T, transport_nodes, transport_edges = createTransportNetwork(transport_modes, filepaths, transport_params)
    logging.info('Transport network'+extra_road_log+' created.')
    pickle.dump(T, open(os.path.join('tmp', pickle_transNet_filename), 'wb'))
    pickle.dump(transport_edges, open(os.path.join('tmp', pickle_transEdg_filename), 'wb'))
    pickle.dump(transport_nodes, open(os.path.join('tmp', pickle_transNod_filename), 'wb'))
    logging.info('Transport network saved in tmp folder: '+pickle_transNet_filename)
elif (sys.argv[1] in possible_argument):
    T = pickle.load(open(os.path.join('tmp', pickle_transNet_filename), 'rb'))
    transport_edges = pickle.load(open(os.path.join('tmp', pickle_transEdg_filename), 'rb'))
    transport_nodes = pickle.load(open(os.path.join('tmp', pickle_transNod_filename), 'rb'))
    logging.info('Transport network'+extra_road_log+' generated from temp file.')
else:
    raise ValueError('Argument error')
# Generate weight
logging.info('Generating shortest-path weights on transport network')

T.defineWeights(route_optimization_weight, logistics_modes)
# Print data on km per modes
km_per_mode = pd.DataFrame({"km": nx.get_edge_attributes(T, "km"), "type": nx.get_edge_attributes(T, "type")})
km_per_mode = km_per_mode.groupby('type')['km'].sum().to_dict()
logging.info("Total length of transport network is: "+
    "{:.0f} km".format(sum(km_per_mode.values())))
for mode, km in km_per_mode.items():
    logging.info(mode+": {:.0f} km".format(km))
logging.info('Nb of nodes: '+str(len(T.nodes))+', Nb of edges: '+str(len(T.edges)))


### Create firms, households, and countries
if (len(sys.argv) < 2) or (sys.argv[1] == "same_transport_network_new_agents"):
    tmp_data = {}
    ### Filter sectors
    logging.info('Filtering the sectors based on their output. '+
        "Cutoff type is "+cutoff_sector_output['type']+
        ", cutoff value is "+str(cutoff_sector_output['value']))
    sector_table = pd.read_csv(filepaths['sector_table'])
    filtered_sectors = filterSector(sector_table, 
        cutoff_sector_output=cutoff_sector_output,
        cutoff_sector_demand=cutoff_sector_demand,
        combine_sector_cutoff=combine_sector_cutoff,
        sectors_to_include=sectors_to_include,
        sectors_to_exclude=sectors_to_exclude)
    output_selected = sector_table.loc[sector_table['sector'].isin(filtered_sectors), 'output'].sum()
    final_demand_selected = sector_table.loc[sector_table['sector'].isin(filtered_sectors), 'final_demand'].sum()
    logging.info(
        str(len(filtered_sectors))+ ' sectors selected over '+str(sector_table.shape[0])+' representing '+
        "{:.0f}%".format(output_selected / sector_table['output'].sum() * 100)+' of total output and '+
        "{:.0f}%".format(final_demand_selected / sector_table['final_demand'].sum() * 100)+' of final demand'
    )
    logging.info('The filtered sectors are: '+str(filtered_sectors))

    logging.info('Generating the firms')
<<<<<<< HEAD
    firm_table, firm_table_per_adminunit = defineFirmsFromGranularEcoData(
        filepath_adminunit_economic_data=filepaths['adminunit_data'], 
        sectors_to_include=filtered_sectors,
        transport_nodes=transport_nodes,
        filepath_sector_table=filepaths['sector_table']
    )
    nb_firms = 'all'
    logging.info('Creating firm_list. nb_firms: '+str(nb_firms)+
        ' reactivity_rate: '+str(reactivity_rate)+
        ' utilization_rate: '+str(utilization_rate))
    firm_list = createFirms(
        firm_table=firm_table, 
        keep_top_n_firms=nb_firms, 
        reactivity_rate=reactivity_rate, 
        utilization_rate=utilization_rate
    )
=======
    if firm_data_type == "disaggregating IO":
        firm_table, firm_table_per_adminunit = defineFirmsFromGranularEcoData(
            filepath_adminunit_economic_data=filepaths['adminunit_data'], 
            filepath_sector_cutoffs=filepaths['sector_cutoffs'],
            sectors_to_include=filtered_sectors,
            transport_nodes=transport_nodes,
            filepath_sector_table=filepaths['sector_table']
        )
        nb_firms = 'all'
        logging.info('Creating firm_list. nb_firms: '+str(nb_firms)+
            ' reactivity_rate: '+str(reactivity_rate)+
            ' utilization_rate: '+str(utilization_rate))
        firm_list = createFirms(
            firm_table=firm_table, 
            keep_top_n_firms=nb_firms, 
            reactivity_rate=reactivity_rate, 
            utilization_rate=utilization_rate
        )
    elif firm_data_type == "supplier-buyer network":
        firm_table = defineFirmsFromNetworkData(
            filepath_firm_table=filepaths['firm_table'],
            filepath_location_table=filepaths['location_table'],
            sectors_to_include=sectors_to_include, 
            transport_nodes=transport_nodes,
            filepath_sector_table=filepaths['sector_table'])
        nb_firms = 'all'
        logging.info('Creating firm_list. nb_firms: '+str(nb_firms)+
            ' reactivity_rate: '+str(reactivity_rate)+
            ' utilization_rate: '+str(utilization_rate))
        firm_list = createFirms(
            firm_table=firm_table, 
            keep_top_n_firms=nb_firms, 
            reactivity_rate=reactivity_rate, 
            utilization_rate=utilization_rate
        )
    else:
        raise ValueError(firm_data_type + " should be one of 'disaggregating', 'supplier-buyer network'")
>>>>>>> c1715980
    n = len(firm_list)
    present_sectors = list(set([firm.sector for firm in firm_list]))
    present_sectors.sort()
    flow_types_to_export = present_sectors+['domestic_B2C', 'domestic_B2B', 'transit', 'import', 'export', 'total']
    logging.info('Firm_list created, size is: '+str(n))
    logging.info('Sectors present are: '+str(present_sectors))

    ### Create households
    logging.info('Defining the number of housesholds to generate and their purchase plan')
    household_table, household_sector_consumption = defineHouseholds(
        sector_table=sector_table, 
        filepath_adminunit_data=filepaths['adminunit_data'],
        filtered_sectors=present_sectors, 
        pop_cutoff=pop_cutoff, 
        pop_density_cutoff=pop_density_cutoff, 
        local_demand_cutoff=local_demand_cutoff,
        transport_nodes=transport_nodes,
        time_resolution=time_resolution,
        target_units=monetary_units_in_model, 
        input_units=monetary_units_inputed
    )
    cond_no_household = ~firm_table['odpoint'].isin(household_table['odpoint'])
    if (cond_no_household.sum() > 0):
        logging.info('We add local households for firms')
        household_table, household_sector_consumption = addHouseholdsForFirms(
            firm_table=firm_table, 
            household_table=household_table, 
            filepath_adminunit_data=filepaths['adminunit_data'], 
            sector_table=sector_table, 
            filtered_sectors=present_sectors,
            time_resolution=time_resolution,
            target_units=monetary_units_in_model, 
            input_units=monetary_units_inputed
        )
    household_list = createHouseholds(
        household_table=household_table, 
        household_sector_consumption=household_sector_consumption
    )
    logging.info('Households generated')

    # Loading the technical coefficients
    if firm_data_type == "disaggregating IO":
        import_code = sector_table.loc[sector_table['type']=='imports', 'sector'].iloc[0] #usually it is IMP
        firm_list = loadTechnicalCoefficients(firm_list, filepaths['tech_coef'], io_cutoff, import_code)
        logging.info('Technical coefficient loaded. io_cutoff: '+str(io_cutoff))

    elif firm_data_type == "supplier-buyer network":
        firm_table, transaction_table = calibrateInputMix(
            firm_list=firm_list, 
            firm_table=firm_table, 
            sector_table=sector_table,
            filepath_transaction_table=filepaths['transaction_table']
        )

    else:
        raise ValueError(firm_data_type + " should be one of 'disaggregating', 'supplier-buyer network'")

    # Loading the inventories
    firm_list = loadInventories(
        firm_list=firm_list, 
        inventory_duration_target=inventory_duration_target, 
        filepath_inventory_duration_targets=filepaths['inventory_duration_targets'], 
        extra_inventory_target=extra_inventory_target, 
        inputs_with_extra_inventories=inputs_with_extra_inventories, 
        buying_sectors_with_extra_inventories=buying_sectors_with_extra_inventories,
        min_inventory=1
    )
    logging.info('Inventory duration targets loaded, inventory_duration_target: '+str(inventory_duration_target))
    if extra_inventory_target:
        logging.info("Extra inventory duration: "+str(extra_inventory_target)+\
            " for inputs "+str(inputs_with_extra_inventories)+\
            " for buying sectors "+str(buying_sectors_with_extra_inventories))

    ### Create agents: Countries
    logging.info('Creating country_list. Countries included: '+str(countries_to_include))
    country_list = createCountries(
        filepath_imports=filepaths['imports'], 
        filepath_exports=filepaths['exports'], 
        filepath_transit_matrix=filepaths['transit_matrix'], 
        transport_nodes=transport_nodes, 
        present_sectors=present_sectors, 
        countries_to_include=countries_to_include, 
        time_resolution=time_resolution,
        target_units=monetary_units_in_model, 
        input_units=monetary_units_inputed
    )
    logging.info('Country_list created: '+str([country.pid for country in country_list]))

    ### Specify the weight of a unit worth of good, which may differ according to sector, or even to each firm/countries
    # Note that for imports, i.e. for the goods delivered by a country, and for transit flows, we do not disentangle sectors
    # In this case, we use an average.
    firm_list, country_list, sector_to_usdPerTon = loadTonUsdEquivalence(
        sector_table=sector_table, 
        firm_list=firm_list, 
        country_list=country_list
    )

    # Save to tmp folder
    tmp_data['sector_table'] = sector_table
    tmp_data['firm_table'] = firm_table
    tmp_data['present_sectors'] = present_sectors
    tmp_data['flow_types_to_export'] = flow_types_to_export
    tmp_data['firm_list'] = firm_list
    tmp_data['household_table'] = household_table
    tmp_data['household_list'] = household_list
    tmp_data['country_list'] = country_list
    if firm_data_type == "supplier-buyer network":
        tmp_data['transaction_table'] = transaction_table
    pickle_filename = os.path.join('tmp', 'firms_households_countries_pickle')
    pickle.dump(tmp_data, open(pickle_filename, 'wb'))
    logging.info('Firms, households, and countries saved in tmp folder: '+pickle_filename)

elif sys.argv[1] in ["same_agents_new_sc_network", "same_sc_network_new_logistic_routes","same_logistic_routes"]:
    pickle_filename = os.path.join('tmp', 'firms_households_countries_pickle')
    tmp_data = pickle.load(open(pickle_filename, 'rb'))
    sector_table = tmp_data['sector_table']
    present_sectors = tmp_data['present_sectors']
    flow_types_to_export = tmp_data['flow_types_to_export']
    firm_table = tmp_data['firm_table']
    household_table = tmp_data['household_table']
    firm_list = tmp_data['firm_list']
    household_list = tmp_data['household_list']
    country_list = tmp_data['country_list']
    if firm_data_type == "supplier-buyer network":
        transaction_table = tmp_data['transaction_table']
    logging.info('Firms, households, and countries generated from temp file.')
    logging.info("Nb firms: "+str(len(firm_list)))
    logging.info("Nb households: "+str(len(household_list)))
    logging.info("Nb countries: "+str(len(country_list)))

else:
    raise ValueError('Argument error')

# Loacte firms and households on transport network
T.locate_firms_on_nodes(firm_list, transport_nodes)
T.locate_households_on_nodes(household_list, transport_nodes)
logging.info('Firms and household located on the transport network')
# Export transport network
if export['transport']:
    transport_nodes.to_file(os.path.join(exp_folder, "transport_nodes.geojson"), driver='GeoJSON')
    transport_edges.to_file(os.path.join(exp_folder, "transport_edges.geojson"), driver='GeoJSON')

'''logging.info('Defining the final demand to each firm. time_resolution: '+str(time_resolution))
firm_table = defineFinalDemand(firm_table, odpoint_table, 
    filepath_population=filepaths['population'], filepath_final_demand=filepaths['final_demand'],
    time_resolution=time_resolution, 
    target_units=monetary_units_in_model, input_units=monetary_units_inputed)
logging.info('Creating households and loaded their purchase plan')
households = createSingleHouseholds(firm_table)
logging.info('Households created')'''

### Create supply chain network
if (len(sys.argv) < 2) or (sys.argv[1] in ["same_transport_network_new_agents", "same_agents_new_sc_network"]):
    logging.info('The supply chain graph is being created. nb_suppliers_per_input: '+str(nb_suppliers_per_input))
    G = nx.DiGraph()

    logging.info('Households are selecting their retailers (domestic B2C flows)')
    for household in household_list:
        household.select_suppliers(G, firm_list, firm_table, nb_suppliers_per_input, weight_localization_household)

    logging.info('Exporters are being selected by purchasing countries (export B2B flows)')
    logging.info('and trading countries are being connected (transit flows)')
    for country in country_list:
        country.select_suppliers(G, firm_list, country_list, sector_table, transport_nodes)

    logging.info('Firms are selecting their domestic and international suppliers (import B2B flows) (domestic B2B flows).'+
     ' Weight localisation is '+str(weight_localization_firm))
    import_code = sector_table.loc[sector_table['type']=='imports', 'sector'].iloc[0]

    if firm_data_type == "disaggregating IO":
        for firm in firm_list:
            firm.select_suppliers(G, firm_list, country_list, nb_suppliers_per_input, weight_localization_firm, 
                import_code=import_code)

    elif firm_data_type == "supplier-buyer network":
        for firm in firm_list:
            inputed_supplier_links = transaction_table[transaction_table['buyer_id'] == firm.pid]
            output = firm_table.set_index('id').loc[firm.pid, "output"]
            firm.select_suppliers_from_data(G, firm_list, country_list, inputed_supplier_links, output,
                import_code=import_code)

    else:
        raise ValueError(firm_data_type + " should be one of 'disaggregating', 'supplier-buyer network'")

    logging.info('The nodes and edges of the supplier--buyer have been created')
    if export['sc_network_summary']:
        exportSupplyChainNetworkSummary(G, firm_list, exp_folder)

    # Save to tmp folder
    tmp_data['supply_chain_network'] = G
    tmp_data['firm_list'] = firm_list
    tmp_data['household_list'] = household_list
    tmp_data['country_list'] = country_list
    pickle_filename = os.path.join('tmp', 'supply_chain_pickle')
    pickle.dump(tmp_data, open(pickle_filename, 'wb'))
    logging.info('Supply chain saved in tmp folder: '+pickle_filename)

elif sys.argv[1] in ["same_sc_network_new_logistic_routes","same_logistic_routes"]:
    pickle_filename = os.path.join('tmp', 'supply_chain_pickle')
    tmp_data = pickle.load(open(pickle_filename, 'rb'))
    G = tmp_data['supply_chain_network']
    firm_list = tmp_data['firm_list']
    household_list = tmp_data['household_list']
    country_list = tmp_data['country_list']
    logging.info('Supply chain generated from temp file.')

else:
    raise ValueError('Argument error')
exit()
logging.info('Compute the orders on each supplier--buyer link')
setInitialSCConditions(T, G, firm_list, 
    country_list, household_list, initialization_mode="equilibrium")


### Coupling transportation network T and production network G
logging.info('The supplier--buyer graph is being connected to the transport network')
if (len(sys.argv) < 2) or (sys.argv[1] in ["same_transport_network_new_agents", "same_agents_new_sc_network", "same_sc_network_new_logistic_routes"]):
    logging.info('Each B2B and transit edge is being linked to a route of the transport network')
    transport_modes = pd.read_csv(filepaths['transport_modes'])
    logging.info('Routes for transit flows and import flows are being selected by trading countries finding routes to their clients')
    for country in country_list:
        country.choose_initial_routes(G, T, transport_modes, account_capacity, monetary_units_in_model)
    logging.info('Routes for export flows and B2B domestic flows are being selected by Tanzanian firms finding routes to their clients')
    for firm in firm_list:
        if firm.sector_type not in sectors_no_transport_network:
            firm.choose_initial_routes(G, T, transport_modes, account_capacity, monetary_units_in_model)
    # Save to tmp folder
    tmp_data['transport_network'] = T
    tmp_data['supply_chain_network'] = G
    tmp_data['firm_list'] = firm_list
    tmp_data['household_list'] = household_list
    tmp_data['country_list'] = country_list
    pickle_filename = os.path.join('tmp', 'embedded_supply_chain_pickle')
    pickle.dump(tmp_data, open(pickle_filename, 'wb'))
    logging.info('Embedded supply chains saved in tmp folder: '+pickle_filename)

elif sys.argv[1] == "same_logistic_routes":
    pickle_filename = os.path.join('tmp', 'embedded_supply_chain_pickle')
    tmp_data = pickle.load(open(pickle_filename, 'rb'))
    G = tmp_data['supply_chain_network']
    T = tmp_data['transport_network']
    firm_list = tmp_data['firm_list']
    household_list = tmp_data['household_list']
    country_list = tmp_data['country_list']
    logging.info('Embdded supply chain generated from temp file.')

else:
    raise ValueError('Argument error')

logging.info('The supplier--buyer graph is now connected to the transport network')

logging.info("Initialization completed, "+str((time.time()-t0)/60)+" min")




######################################################
######################################################
######################################################
if disruption_analysis is None:
    logging.info("No disruption. Simulation of the initial state")
    t0 = time.time()

    # comments: not sure if the other initialization mode is (i) working and (ii) useful
    logging.info("Calculating the equilibrium")
    setInitialSCConditions(transport_network=T, sc_network=G, firm_list=firm_list, 
        country_list=country_list, household_list=household_list, initialization_mode="equilibrium")

    obs = Observer(
        firm_list=firm_list, 
        Tfinal=0,
        specific_edges_to_monitor=specific_edges_to_monitor
    )

    # if export['district_sector_table']:
    #     exportDistrictSectorTable(filtered_district_sector_table, export_folder=exp_folder)

    if export['firm_table'] or export['odpoint_table']:
        exportFirmODPointTable(firm_list, firm_table, household_table, filepaths['roads_nodes'],
    export_firm_table=export['firm_table'], export_odpoint_table=export['odpoint_table'], 
    export_folder=exp_folder)

    if export['country_table']:
        exportCountryTable(country_list, export_folder=exp_folder)

    if export['edgelist_table']:
        exportEdgelistTable(supply_chain_network=G, export_folder=exp_folder)

    if export['inventories']:
        exportInventories(firm_list, export_folder=exp_folder)

    ### Run the simulation at the initial state
    logging.info("Simulating the initial state")
    runOneTimeStep(transport_network=T, sc_network=G, firm_list=firm_list, 
        country_list=country_list, household_list=household_list,
        disruptions=None,
        congestion=congestion,
        route_optimization_weight=route_optimization_weight,
        logistics_modes=logistics_modes,
        explicit_service_firm=explicit_service_firm,
        sectors_no_transport_network=sectors_no_transport_network,
        propagate_input_price_change=propagate_input_price_change,
        rationing_mode=rationing_mode,
        observer=obs,
        time_step=0,
        export_folder=exp_folder,
        export_flows=export['flows'], 
        flow_types_to_export = flow_types_to_export,
        transport_edges = transport_edges,
        export_sc_flow_analysis=export['sc_flow_analysis'],
        monetary_units_in_model=monetary_units_in_model,
        cost_repercussion_mode=cost_repercussion_mode)

    if export['agent_data']:
        exportAgentData(obs, exp_folder)

    logging.info("Simulation completed, "+str((time.time()-t0)/60)+" min")




######################################################
######################################################
######################################################
elif disruption_analysis['type'] == "compound":
    logging.info('Compound events simulation')
    t0 = time.time()

    logging.info("Calculating the equilibrium")
    setInitialSCConditions(transport_network=T, sc_network=G, firm_list=firm_list, 
        country_list=country_list, household_list=household_list, initialization_mode="equilibrium")

    compound_duration = max([event['start_time']+event['duration'] for event in disruption_analysis['events']])
    Tfinal = duration_dic[compound_duration]
    obs = Observer(
        firm_list=firm_list, 
        Tfinal=Tfinal,
        specific_edges_to_monitor=specific_edges_to_monitor
    )
    obs.disruption_time = 1 # time of first disruption

    logging.info("Simulating the initial state")
    runOneTimeStep(transport_network=T, sc_network=G, firm_list=firm_list, 
        country_list=country_list, household_list=household_list,
        disruptions=None,
        congestion=congestion,
        route_optimization_weight=route_optimization_weight,
        logistics_modes=logistics_modes,
        explicit_service_firm=explicit_service_firm,
        sectors_no_transport_network=sectors_no_transport_network,
        propagate_input_price_change=propagate_input_price_change,
        rationing_mode=rationing_mode,
        observer=obs,
        time_step=0,
        export_folder=exp_folder,
        export_flows=export['flows'], 
        flow_types_to_export = flow_types_to_export,
        transport_edges = transport_edges,
        export_sc_flow_analysis=export['sc_flow_analysis'],
        monetary_units_in_model=monetary_units_in_model,
        cost_repercussion_mode=cost_repercussion_mode)

    logging.info("Do initial exports")
    if export['firm_table'] or export['odpoint_table']:
        exportFirmODPointTable(firm_list, firm_table, household_table, filepaths['roads_nodes'],
    export_firm_table=export['firm_table'], export_odpoint_table=export['odpoint_table'], 
    export_folder=exp_folder)

    if export['country_table']:
        exportCountryTable(country_list, export_folder=exp_folder)

    if export['edgelist_table']:
        exportEdgelistTable(supply_chain_network=G, export_folder=exp_folder)

    if export['inventories']:
        exportInventories(firm_list, export_folder=exp_folder)

    logging.info(str(len(disruption_analysis['events']))+' disruption events will occur.')
    logging.info('Simulation will last at max '+str(Tfinal)+' time steps.')

    compound_disruption = [
        defineDisruptionList(event, transport_network=T, 
                nodes=transport_nodes, edges=transport_edges,
                nodeedge_tested_topn=nodeedge_tested_topn, nodeedge_tested_skipn=nodeedge_tested_skipn
            )[0]
        for event in disruption_analysis['events']
    ]

    for disruption in compound_disruption:
        logging.info('A disruption will occur at time '+str(disruption['start_time'])+', it will affect '+
                     str(len(disruption['node']))+' nodes and '+
                     str(len(disruption['edge']))+' edges for '+
                     str(disruption['duration']) +' time steps.')

    logging.info("Starting time loop")
    for t in range(1, Tfinal+1):
        logging.info('Time t='+str(t))
        runOneTimeStep(transport_network=T, sc_network=G, firm_list=firm_list, 
            country_list=country_list, household_list=household_list,
            disruptions=compound_disruption,
            congestion=congestion,
            route_optimization_weight=route_optimization_weight,
            logistics_modes=logistics_modes,
            explicit_service_firm=explicit_service_firm,
            sectors_no_transport_network=sectors_no_transport_network,
            propagate_input_price_change=propagate_input_price_change,
            rationing_mode=rationing_mode,
            observer=obs,
            time_step=t,
            export_folder=exp_folder,
            export_flows=export['flows'], 
            flow_types_to_export=flow_types_to_export,
            transport_edges = transport_edges,
            export_sc_flow_analysis=False,
            monetary_units_in_model=monetary_units_in_model,
            cost_repercussion_mode=cost_repercussion_mode)
        logging.debug('End of t='+str(t))

        if (t > max([event['start_time'] for event in compound_disruption])) and epsilon_stop_condition:
            household_extra_spending = sum([household.extra_spending for household in household_list])
            household_consumption_loss = sum([household.consumption_loss for household in household_list])
            country_extra_spending = sum([country.extra_spending for country in country_list])
            country_consumption_loss = sum([country.consumption_loss for country in country_list])
            if (household_extra_spending <= epsilon_stop_condition) & \
               (household_consumption_loss <= epsilon_stop_condition) & \
               (country_extra_spending <= epsilon_stop_condition) & \
               (country_consumption_loss <= epsilon_stop_condition):
                logging.info('Household and country extra spending and consumption loss are at pre-disruption value. '\
                +"Simulation stops.")
                break

    computation_time = time.time()-t0
    logging.info("Time loop completed, {:.02f} min".format(computation_time/60))

    disrupted_nodes = [event['node'] for event in compound_disruption]
    disrupted_nodes = [item for sublist in disrupted_nodes for item in sublist]
    obs.evaluate_results(T, household_list, disrupted_nodes,
     epsilon_stop_condition, per_firm=export['impact_per_firm'])

    if export['time_series']:
        exportTimeSeries(obs, exp_folder)

    if export['criticality']:
        writeCriticalityResults(criticality_export_file, obs, disruption, 
            disruption_analysis['duration'], computation_time)

    if export['impact_per_firm']:
        writeResPerFirmResults(extra_spending_export_file, 
            missing_consumption_export_file, obs, disruption)

    # if export['agent_data']:
    #     exportAgentData(obs, export_folder=exp_folder)

    del obs

    exit()


######################################################
######################################################
######################################################
elif disruption_analysis['type'] == 'criticality':
    logging.info("Criticality analysis. Defining the list of disruptions")
    disruption_list = defineDisruptionList(disruption_analysis, transport_network=T, 
        nodes=transport_nodes, edges=transport_edges,
        nodeedge_tested_topn=nodeedge_tested_topn, nodeedge_tested_skipn=nodeedge_tested_skipn)
    logging.info(str(len(disruption_list))+" disruptions to simulates.")

    if export['criticality']:
        criticality_export_file = initializeCriticalityExportFile(export_folder=exp_folder)

    if export['impact_per_firm']:
        extra_spending_export_file, missing_consumption_export_file = \
            initializeResPerFirmExportFile(exp_folder, firm_list)

    ### Disruption Loop
    for disruption in disruption_list:
        logging.info(' ')
        logging.info("Simulating disruption "+str(disruption))
        t0 = time.time()

        ### Set initial conditions and create observer
        logging.info("Calculating the equilibrium")
        setInitialSCConditions(transport_network=T, sc_network=G, firm_list=firm_list, 
            country_list=country_list, household_list=household_list, initialization_mode="equilibrium")

        Tfinal = duration_dic[disruption['duration']]
        obs = Observer(
            firm_list=firm_list, 
            Tfinal=Tfinal,
            specific_edges_to_monitor=specific_edges_to_monitor
        )

        if disruption == disruption_list[0]:
            export_flows = export['flows']
        else:
            export_flows = False
            
        logging.info("Simulating the initial state")
        runOneTimeStep(transport_network=T, sc_network=G, firm_list=firm_list, 
            country_list=country_list, household_list=household_list,
            disruptions=None,
            congestion=congestion,
            route_optimization_weight=route_optimization_weight,
            logistics_modes=logistics_modes,
            explicit_service_firm=explicit_service_firm,
            sectors_no_transport_network=sectors_no_transport_network,
            propagate_input_price_change=propagate_input_price_change,
            rationing_mode=rationing_mode,
            observer=obs,
            time_step=0,
            export_folder=exp_folder,
            export_flows=export_flows, 
            flow_types_to_export = flow_types_to_export,
            transport_edges = transport_edges,
            export_sc_flow_analysis=export['sc_flow_analysis'],
            monetary_units_in_model=monetary_units_in_model,
            cost_repercussion_mode=cost_repercussion_mode)

        if disruption == disruption_list[0]:
            # if export['district_sector_table']:
            #     exportDistrictSectorTable(filtered_district_sector_table, export_folder=exp_folder)

            if export['firm_table'] or export['odpoint_table']:
                exportFirmODPointTable(firm_list, firm_table, household_table, filepaths['roads_nodes'],
            export_firm_table=export['firm_table'], export_odpoint_table=export['odpoint_table'], 
            export_folder=exp_folder)

            if export['country_table']:
                exportCountryTable(country_list, export_folder=exp_folder)

            if export['edgelist_table']:
                exportEdgelistTable(supply_chain_network=G, export_folder=exp_folder)

            if export['inventories']:
                exportInventories(firm_list, export_folder=exp_folder)

        obs.disruption_time = disruption['start_time']
        logging.info('Simulation will last '+str(Tfinal)+' time steps.')
        logging.info('A disruption will occur at time '+str(disruption['start_time'])+', it will affect '+
                     str(len(disruption['node']))+' nodes and '+
                     str(len(disruption['edge']))+' edges for '+
                     str(disruption['duration']) +' time steps.')
        
        logging.info("Starting time loop")
        for t in range(1, Tfinal+1):
            logging.info('Time t='+str(t))
            runOneTimeStep(transport_network=T, sc_network=G, firm_list=firm_list, 
                country_list=country_list, household_list=household_list,
                disruptions=[disruption],
                congestion=congestion,
                route_optimization_weight=route_optimization_weight,
                logistics_modes=logistics_modes,
                explicit_service_firm=explicit_service_firm,
                sectors_no_transport_network=sectors_no_transport_network,
                propagate_input_price_change=propagate_input_price_change,
                rationing_mode=rationing_mode,
                observer=obs,
                time_step=t,
                export_folder=exp_folder,
                export_flows=export_flows, 
                flow_types_to_export=flow_types_to_export,
                transport_edges = transport_edges,
                export_sc_flow_analysis=False,
                monetary_units_in_model=monetary_units_in_model,
                cost_repercussion_mode=cost_repercussion_mode)
            logging.debug('End of t='+str(t))

            if (t > 1) and epsilon_stop_condition:
                household_extra_spending = sum([household.extra_spending for household in household_list])
                household_consumption_loss = sum([household.consumption_loss for household in household_list])
                country_extra_spending = sum([country.extra_spending for country in country_list])
                country_consumption_loss = sum([country.consumption_loss for country in country_list])
                if (household_extra_spending <= epsilon_stop_condition) & \
                   (household_consumption_loss <= epsilon_stop_condition) & \
                   (country_extra_spending <= epsilon_stop_condition) & \
                   (country_consumption_loss <= epsilon_stop_condition):
                    logging.info('Household and country extra spending and consumption loss are at pre-disruption value. '\
                    +"Simulation stops.")
                    break

        computation_time = time.time()-t0
        logging.info("Time loop completed, {:.02f} min".format(computation_time/60))


        # obs.evaluate_results(T, household_list, disruption, disruption_analysis['duration'],
        #  epsilon_stop_condition, per_firm=export['impact_per_firm'])
        obs.evaluate_results(T, household_list, disruption['node'],
        epsilon_stop_condition, per_firm=export['impact_per_firm'])

        if export['time_series']:
            exportTimeSeries(obs, exp_folder)

        if export['criticality']:
            writeCriticalityResults(criticality_export_file, obs, disruption, 
                disruption_analysis['duration'], computation_time)

        if export['impact_per_firm']:
            writeResPerFirmResults(extra_spending_export_file, 
                missing_consumption_export_file, obs, disruption)

        # if export['agent_data']:
        #     exportAgentData(obs, export_folder=exp_folder)

        del obs
        
    if export['criticality']:
        criticality_export_file.close()

    logging.info("End of simulation")<|MERGE_RESOLUTION|>--- conflicted
+++ resolved
@@ -146,28 +146,9 @@
     logging.info('The filtered sectors are: '+str(filtered_sectors))
 
     logging.info('Generating the firms')
-<<<<<<< HEAD
-    firm_table, firm_table_per_adminunit = defineFirmsFromGranularEcoData(
-        filepath_adminunit_economic_data=filepaths['adminunit_data'], 
-        sectors_to_include=filtered_sectors,
-        transport_nodes=transport_nodes,
-        filepath_sector_table=filepaths['sector_table']
-    )
-    nb_firms = 'all'
-    logging.info('Creating firm_list. nb_firms: '+str(nb_firms)+
-        ' reactivity_rate: '+str(reactivity_rate)+
-        ' utilization_rate: '+str(utilization_rate))
-    firm_list = createFirms(
-        firm_table=firm_table, 
-        keep_top_n_firms=nb_firms, 
-        reactivity_rate=reactivity_rate, 
-        utilization_rate=utilization_rate
-    )
-=======
     if firm_data_type == "disaggregating IO":
         firm_table, firm_table_per_adminunit = defineFirmsFromGranularEcoData(
-            filepath_adminunit_economic_data=filepaths['adminunit_data'], 
-            filepath_sector_cutoffs=filepaths['sector_cutoffs'],
+            filepath_adminunit_economic_data=filepaths['adminunit_data'],
             sectors_to_include=filtered_sectors,
             transport_nodes=transport_nodes,
             filepath_sector_table=filepaths['sector_table']
@@ -201,7 +182,7 @@
         )
     else:
         raise ValueError(firm_data_type + " should be one of 'disaggregating', 'supplier-buyer network'")
->>>>>>> c1715980
+        
     n = len(firm_list)
     present_sectors = list(set([firm.sector for firm in firm_list]))
     present_sectors.sort()
