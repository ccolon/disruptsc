# Projet specific
output/*
!output/.gitkeep
tmp/*
!tmp/.gitkeep

<<<<<<< HEAD
# PyCharm

=======
# Pychamr
>>>>>>> c1715980
.idea/

# Byte-compiled / optimized / DLL files
__pycache__/
*.py[cod]
*$py.class

# C extensions
*.so

# Distribution / packaging
.Python
build/
develop-eggs/
dist/
downloads/
eggs/
.eggs/
lib/
lib64/
parts/
sdist/
var/
wheels/
pip-wheel-metadata/
share/python-wheels/
*.egg-info/
.installed.cfg
*.egg
MANIFEST

# PyInstaller
#  Usually these files are written by a python script from a template
#  before PyInstaller builds the exe, so as to inject date/other infos into it.
*.manifest
*.spec

# Installer logs
pip-log.txt
pip-delete-this-directory.txt

# Unit test / coverage reports
htmlcov/
.tox/
.nox/
.coverage
.coverage.*
.cache
nosetests.xml
coverage.xml
*.cover
*.py,cover
.hypothesis/
.pytest_cache/

# Translations
*.mo
*.pot

# Django stuff:
*.log
local_settings.py
db.sqlite3
db.sqlite3-journal

# Flask stuff:
instance/
.webassets-cache

# Scrapy stuff:
.scrapy

# Sphinx documentation
docs/_build/

# PyBuilder
target/

# Jupyter Notebook
.ipynb_checkpoints

# IPython
profile_default/
ipython_config.py

# pyenv
.python-version

# pipenv
#   According to pypa/pipenv#598, it is recommended to include Pipfile.lock in version control.
#   However, in case of collaboration, if having platform-specific dependencies or dependencies
#   having no cross-platform support, pipenv may install dependencies that don't work, or not
#   install all needed dependencies.
#Pipfile.lock

# PEP 582; used by e.g. github.com/David-OConnor/pyflow
__pypackages__/

# Celery stuff
celerybeat-schedule
celerybeat.pid

# SageMath parsed files
*.sage.py

# Environments
.env
.venv
env/
venv/
ENV/
env.bak/
venv.bak/

# Spyder project settings
.spyderproject
.spyproject

# Rope project settings
.ropeproject

# mkdocs documentation
/site

# mypy
.mypy_cache/
.dmypy.json
dmypy.json

# Pyre type checker
.pyre/<|MERGE_RESOLUTION|>--- conflicted
+++ resolved
@@ -4,12 +4,7 @@
 tmp/*
 !tmp/.gitkeep
 
-<<<<<<< HEAD
 # PyCharm
-
-=======
-# Pychamr
->>>>>>> c1715980
 .idea/
 
 # Byte-compiled / optimized / DLL files
